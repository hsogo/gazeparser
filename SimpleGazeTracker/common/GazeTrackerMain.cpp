--- conflicted
+++ resolved
@@ -154,31 +154,8 @@
 
 int g_captureNum = 0;
 
-<<<<<<< HEAD
 char g_errorMessage[1024];
 
-#ifdef __DEBUG_WITH_GPC3100
-#include "C:\\Program Files\\Interface\\GPC3100\\include\\FbiAd.h"
-#pragma comment(lib, "C:\\Program Files\\Interface\\GPC3100\\lib\\FbiAd.lib")
-WORD g_debug_EOGDATA[MAXDATA];
-HANDLE g_debug_hDeviceHandle;
-ADSMPLCHREQ g_debug_AdSmplChReq;
-
-HRESULT initADConverter()
-{
-	g_debug_hDeviceHandle = AdOpen("FBIAD1");
-	if (g_debug_hDeviceHandle == INVALID_HANDLE_VALUE) {
-		return E_FAIL;
-	}
-
-	g_debug_AdSmplChReq.ulChNo = 1;
-	g_debug_AdSmplChReq.ulRange = AD_5V;
-	return S_OK;
-}
-
-#endif
-=======
->>>>>>> 759eca55
 
 /*!
 initParameters: Read parameters from the configuration file to initialize application.
