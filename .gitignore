--- conflicted
+++ resolved
@@ -15,10 +15,4 @@
 
 FreeSans.ttf
 #simplegazetracker
-<<<<<<< HEAD
 autom4te.cache/
-
-
-=======
-autom4te.cache/
->>>>>>> 660468a7
