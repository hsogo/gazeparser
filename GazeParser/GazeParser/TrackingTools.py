--- conflicted
+++ resolved
@@ -1303,16 +1303,10 @@
                 self.overlayMarkersToCalScreen(marker1=elimlist, marker2=[self.calTargetPos[markerIndex]])
                 self.updateScreen()
 
-<<<<<<< HEAD
         if allowRecalibration:
             nindex = self.messageText.find('\n')  #remove instruction
             if n>0:
                 self.messageText = self.messageText[:nindex]
-=======
-        nindex = self.messageText.find('\n')  #remove instruction
-        if nindex>0:
-            self.messageText = self.messageText[:nindex]
->>>>>>> 2ae29efe
         self.plotCalibrationResultsDetail()
         self.updateScreen()
 
